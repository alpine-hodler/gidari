--- conflicted
+++ resolved
@@ -17,20 +17,19 @@
       - mongo_network
       - postgres_network
 
-<<<<<<< HEAD
+
   lint:
     build:
       context: .
       dockerfile: scripts/lint.Dockerfile
-=======
-  # This is not currently being used in the Makefile.
+
+# This is not currently being used in the Makefile.
   fmt:
     build:
       context: .
       dockerfile: scripts/fmt.Dockerfile
     volumes:
       - .:/app
->>>>>>> 21f3b581
 
   mongo1:
     hostname: mongo1
