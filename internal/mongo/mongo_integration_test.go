//go:build mdbinteg

// Copyright 2022 The Gidari Authors.
//
// Licensed under the Apache License, Version 2.0 (the "License");
// you may not use this file except in compliance with the License.
// You may obtain a copy of the License at
//
//	http://www.apache.org/licenses/LICENSE-2.0
package mongo

import (
	"context"
	"encoding/json"
	"fmt"
	"testing"
	"time"

	"github.com/alpstable/gidari/internal/proto"
	"go.mongodb.org/mongo-driver/mongo"
	"go.mongodb.org/mongo-driver/x/bsonx"
)

const defaultConnectionString = "mongodb://mongo1:27017/defaultcoll"

func TestMongo(t *testing.T) {
	t.Parallel()

	const defaultTestTable = "tests1"
	const listTablesTable = "lttests1"
	const listPrimaryKeysTable = "pktests1"

	defaultData := map[string]interface{}{
		"test_string": "test",
		"id":          "1",
	}

	ctx := context.Background()

	mongo, err := New(ctx, defaultConnectionString)
	if err != nil {
		t.Fatalf("failed to connect to the database: %v", err)
	}

	proto.RunTest(context.Background(), t, mongo, func(runner *proto.TestRunner) {
		runner.AddCloseDBCases(
			[]proto.TestCase{
				{
					Name: "close mongo",
				},
			}...,
		)

<<<<<<< HEAD
		runner.AddStorageTypeCases(
			[]proto.TestCase{
				{
					Name:        "storage type",
					StorageType: proto.MongoType,
=======
		runner.AddIsNoSQLCases(
			[]proto.TestCase{
				{
					Name:            "isNoSQL mongo",
					ExpectedIsNoSQL: true,
>>>>>>> 2f98d52d
				},
			}...,
		)

		runner.AddListPrimaryKeysCases(
			[]proto.TestCase{
				{
					Name:  "single",
					Table: listPrimaryKeysTable,
					ExpectedPrimaryKeys: map[string][]string{
						listPrimaryKeysTable: {"_id"},
					},
				},
			}...,
		)

		runner.AddListTablesCases(
			[]proto.TestCase{
				{
					Name:  "single",
					Table: listTablesTable,
				},
			}...,
		)

		runner.AddUpsertTxnCases(
			[]proto.TestCase{
				{
					Name:               "commit",
					Table:              defaultTestTable,
					ExpectedUpsertSize: 54,
					Data:               defaultData,
				},
				{
					Name:               "rollback",
					Table:              defaultTestTable,
					ExpectedUpsertSize: 0,
					Rollback:           true,
					Data:               defaultData,
				},
				{
					Name:               "rollback on error",
					Table:              defaultTestTable,
					ExpectedUpsertSize: 0,
					ForceError:         true,
					Data:               defaultData,
				},
			}...,
		)

		runner.AddPingCases(
			[]proto.TestCase{
				{
					Name: "check mongo connection",
				},
			}...,
		)
	})
}

func TestMongoDBTxn(t *testing.T) {
	t.Parallel()

	t.Run("txns should reset with when the lifetime is reached", func(t *testing.T) {
		t.Parallel()

		const collection = "test-ceebf"
		const database = "ltest"
		const tolerance = 5_000

		ctx := context.Background()
		mdb, err := New(ctx, fmt.Sprintf("mongodb://mongo1:27017/%s", database))
		if err != nil {
			t.Fatalf("failed to create mongo client: %v", err)
		}

		// Change the lifetime to 1 second to avoid long test times.
		mdb.lifetime = 1 * time.Second

		// Start a transaction.
		txn, err := mdb.StartTx(ctx)
		if err != nil {
			t.Fatalf("failed to start txn: %v", err)
		}

		// Create some data that we will encode into bytes to insert into the db in bulk.
		data := map[string]interface{}{"test_string": "test"}
		bytes, err := json.Marshal(data)
		if err != nil {
			t.Fatalf("failed to marshal data: %v", err)
		}

		// Add an index to the collection.
		indexView := mdb.Client.Database(database).Collection(collection).Indexes()
		_, err = indexView.CreateOne(context.Background(), mongo.IndexModel{
			Keys: bsonx.Doc{{Key: "test_string", Value: bsonx.Int32(1)}},
		})
		if err != nil {
			t.Fatalf("failed to create index: %v", err)
		}

		for i := 0; i < tolerance; i++ {
			if i%10_000 == 0 && i != 0 {
				t.Logf("inserted %d documents", i)
			}

			// Insert some data.
			txn.Send(func(sctx context.Context, stg proto.Storage) error {
				_, err := stg.Upsert(sctx, &proto.UpsertRequest{
					Table: collection,
					Data:  bytes,
				})
				if err != nil {
					return fmt.Errorf("failed to upsert data: %w", err)
				}

				return nil
			})
		}

		if err := txn.Commit(); err != nil {
			t.Fatalf("failed to commit transaction: %v", err)
		}

		// Truncate the collection.
		treq := &proto.TruncateRequest{Tables: []string{collection}}
		if _, err := mdb.Truncate(ctx, treq); err != nil {
			t.Fatalf("failed to truncate collection: %v", err)
		}
	})
}<|MERGE_RESOLUTION|>--- conflicted
+++ resolved
@@ -51,19 +51,20 @@
 			}...,
 		)
 
-<<<<<<< HEAD
 		runner.AddStorageTypeCases(
 			[]proto.TestCase{
 				{
 					Name:        "storage type",
 					StorageType: proto.MongoType,
-=======
+        },
+      }...,
+    )
+    
 		runner.AddIsNoSQLCases(
 			[]proto.TestCase{
 				{
 					Name:            "isNoSQL mongo",
 					ExpectedIsNoSQL: true,
->>>>>>> 2f98d52d
 				},
 			}...,
 		)
