// Copyright 2022 The Gidari Authors.
//
// Licensed under the Apache License, Version 2.0 (the "License");
// you may not use this file except in compliance with the License.
// You may obtain a copy of the License at
//
//	http://www.apache.org/licenses/LICENSE-2.0
package proto

import (
	"context"
	"encoding/json"
	"fmt"
	reflect "reflect"
	sync "sync"
	"testing"
)

var ErrTest = fmt.Errorf("test error")

// truncateStorage will truncate all tables in the storage.
func truncateStorage(ctx context.Context, t *testing.T, stg Storage) {
	t.Helper()

	if _, err := stg.Truncate(ctx, &TruncateRequest{}); err != nil {
		t.Fatalf("failed to truncate storage: %v", err)
	}
}

// truncateTables will truncate the specified tables in the storage.
func truncateTables(ctx context.Context, t *testing.T, stg Storage, tables ...string) {
	t.Helper()

	if _, err := stg.Truncate(ctx, &TruncateRequest{
		Tables: tables,
	}); err != nil {
		t.Fatalf("failed to truncate tables: %v", err)
	}
}

// RunTest will run all of the test cases in the "TestRunner", and will truncate the storage in cleanup.
func RunTest(ctx context.Context, t *testing.T, stg Storage, runnerCB func(*TestRunner)) {
	t.Helper()

	runner := newTestRunner(stg)

	t.Cleanup(func() {
		// Truncate the storage.
		truncateStorage(ctx, t, stg)

		// Close the connection.
		stg.Close()
	})

	runnerCB(runner)
	runner.Run(ctx, t)
}

// TestCase is a test case for the "TestRunner".
type TestCase struct {
	Name                string                 // name is the name of the test case
	ExpectedIsNoSQL     bool                   // expectedIsNoSQL is a bool
	ExpectedUpsertSize  int64                  // expectedUpsertSize is in bits
	ExpectedPrimaryKeys map[string][]string    // expectedPrimaryKeys is a map of table name to primary keys
	Table               string                 // table is where to insert the data
	Data                map[string]interface{} // data is the data to insert
	Rollback            bool                   // rollback will rollback the transaction
	ForceError          bool                   // forceError will force an error to occur
	BinaryColumn        string                 // binaryColumn is the column to insert the binary data into
	PrimaryKeyMap       map[string]string      // primaryKeyMap is a map of data columns to primary key columns
	StorageType         uint8                  // storageType is the type of database
}

// TestRunner is the storage test runner.
type TestRunner struct {
	closeDBCases         []TestCase
<<<<<<< HEAD
	storageTypeCases     []TestCase
=======
	isNoSQLCases         []TestCase
>>>>>>> 2f98d52d
	listPrimaryKeysCases []TestCase
	listTablesCases      []TestCase
	upsertTxnCases       []TestCase
	upsertBinaryCases    []TestCase
	pingCases            []TestCase
	Mutex                *sync.Mutex
	Storage              Storage
}

// newTestRunner will create a new "TestRunner".
func newTestRunner(stg Storage) *TestRunner {
	return &TestRunner{
		Mutex:   &sync.Mutex{},
		Storage: stg,
	}
}

// Run will run all the "TestRunner" tests.
func (runner TestRunner) Run(ctx context.Context, t *testing.T) {
	t.Helper()

	runner.closeDB(ctx, t)
<<<<<<< HEAD
	runner.storageType(ctx, t)
=======
	runner.isNoSQL(ctx, t)
>>>>>>> 2f98d52d
	runner.listTables(ctx, t)
	runner.listPrimaryKeys(ctx, t)
	runner.upsertTxn(ctx, t)
	runner.upsertBinary(ctx, t)
	runner.ping(ctx, t)
}

// AddCloseDBCases will add test cases to the "closeDB" test.
func (runner *TestRunner) AddCloseDBCases(cases ...TestCase) {
	runner.Mutex.Lock()
	defer runner.Mutex.Unlock()

	runner.closeDBCases = append(runner.closeDBCases, cases...)
}

<<<<<<< HEAD
// AddStorageTypeCases will add test cases to the "storageType" test.
func (runner *TestRunner) AddStorageTypeCases(cases ...TestCase) {
	runner.Mutex.Lock()
	defer runner.Mutex.Unlock()

	runner.storageTypeCases = append(runner.storageTypeCases, cases...)
=======
func (runner *TestRunner) AddIsNoSQLCases(cases ...TestCase) {
	runner.Mutex.Lock()
	defer runner.Mutex.Unlock()

	runner.isNoSQLCases = append(runner.isNoSQLCases, cases...)
>>>>>>> 2f98d52d
}

// AddListPrimaryKeysCases will add test cases to the "listPrimaryKeys" test.
func (runner *TestRunner) AddListPrimaryKeysCases(cases ...TestCase) {
	runner.Mutex.Lock()
	defer runner.Mutex.Unlock()

	runner.listPrimaryKeysCases = append(runner.listPrimaryKeysCases, cases...)
}

// AddListTablesCases will add test cases to the "listTables" test.
func (runner *TestRunner) AddListTablesCases(cases ...TestCase) {
	runner.Mutex.Lock()
	defer runner.Mutex.Unlock()

	runner.listTablesCases = append(runner.listTablesCases, cases...)
}

// AddUpsertTxnCases will add test cases to the "upsertTxn" test.
func (runner *TestRunner) AddUpsertTxnCases(cases ...TestCase) {
	runner.Mutex.Lock()
	defer runner.Mutex.Unlock()

	runner.upsertTxnCases = append(runner.upsertTxnCases, cases...)
}

// AddUpsertBinaryCases will add test cases to the "upsertBinary" test.
func (runner *TestRunner) AddUpsertBinaryCases(cases ...TestCase) {
	runner.Mutex.Lock()
	defer runner.Mutex.Unlock()

	runner.upsertBinaryCases = append(runner.upsertBinaryCases, cases...)
}

// AddPingCases will add test cases to the "ping" test.
func (runner *TestRunner) AddPingCases(cases ...TestCase) {
	runner.Mutex.Lock()
	defer runner.Mutex.Unlock()

	runner.pingCases = append(runner.pingCases, cases...)
}

// forceTxnError forces an error to occur in the transaction. It sends two requests to further test the reseliency of
// the "Send" method. Despite two requests being sent, only the first one (the one that fails) should propagate due to
// the error it returns.
func forceTxnError(t *testing.T, txn *Txn) {
	t.Helper()

	txn.Send(func(_ context.Context, _ Storage) error {
		return ErrTest
	})

	txn.Send(func(_ context.Context, _ Storage) error {
		return nil
	})

	if err := txn.Commit(); err == nil {
		t.Fatalf("expected error, got nil")
	}
}

// resolveTxn will either rollback or commit a transaction based on the value of the "rollback" field.
func resolveTxn(t *testing.T, txn *Txn, rollback bool) {
	t.Helper()

	if rollback {
		if err := txn.Rollback(); err != nil {
			t.Fatalf("failed to rollback transaction: %v", err)
		}
	} else {
		if err := txn.Commit(); err != nil {
			t.Fatalf("failed to commit transaction: %v", err)
		}
	}
}

// closeDB will test the "Close" storage method.
func (runner TestRunner) closeDB(_ context.Context, t *testing.T) {
	t.Helper()

	for _, tcase := range runner.closeDBCases {
		name := fmt.Sprintf("%s close db", tcase.Name)
		t.Run(name, func(t *testing.T) {
			t.Parallel()

			runner.Mutex.Lock()
			defer runner.Mutex.Unlock()
		})
	}
}

<<<<<<< HEAD
// storageType will test the type of database.
func (runner TestRunner) storageType(_ context.Context, t *testing.T) {
	t.Helper()

	for _, tcase := range runner.storageTypeCases {
		name := fmt.Sprintf("%s storage type", tcase.Name)
=======
// isNoSQL will test the "IsNoSQL" storage method.
func (runner TestRunner) isNoSQL(_ context.Context, t *testing.T) {
	t.Helper()

	for _, tcase := range runner.isNoSQLCases {
		name := fmt.Sprintf("%s is no sql db", tcase.Name)
>>>>>>> 2f98d52d
		t.Run(name, func(t *testing.T) {
			t.Parallel()

			runner.Mutex.Lock()
			defer runner.Mutex.Unlock()

<<<<<<< HEAD
			if tcase.StorageType != runner.Storage.Type() {
				t.Fatalf("expected storage type : %s, but got type : %s", storageTypeName[tcase.StorageType], storageTypeName[runner.Storage.Type()])
=======
			got := runner.Storage.IsNoSQL()
			if got != tcase.ExpectedIsNoSQL {
				t.Fatalf("expected IsNoSQL to be: %v", tcase.ExpectedIsNoSQL)
>>>>>>> 2f98d52d
			}
		})
	}
}

// listTables will test the "ListTables" storage method.
func (runner TestRunner) listTables(_ context.Context, t *testing.T) {
	t.Helper()

	for _, tcase := range runner.listTablesCases {
		name := fmt.Sprintf("%s list tables", tcase.Name)

		t.Run(name, func(t *testing.T) {
			t.Parallel()

			runner.Mutex.Lock()
			defer runner.Mutex.Unlock()

			ctx := context.Background()

			// Upsert some data to a random table
			_, err := runner.Storage.Upsert(ctx, &UpsertRequest{
				Table: tcase.Table,
				Data:  []byte(`{"test_string": "test", "id": "1"}`),
			})
			if err != nil {
				t.Fatalf("failed to upsert data: %v", err)
			}

			// Get the table data.
			rsp, err := runner.Storage.ListTables(ctx)
			if err != nil {
				t.Fatalf("failed to list tables: %v", err)
			}

			if len(rsp.GetTableSet()) == 0 {
				t.Fatalf("expected tables, got none")
			}

			if rsp.GetTableSet()[tcase.Table].Size == 0 {
				t.Fatalf("expected table size to be greater than zero")
			}

			truncateTables(ctx, t, runner.Storage, tcase.Table)

			// Get the table data.
			rsp, err = runner.Storage.ListTables(ctx)
			if err != nil {
				t.Fatalf("failed to list tables: %v", err)
			}

			if rsp.GetTableSet()[tcase.Table].Size != 0 {
				t.Fatalf("expected table size to be zero")
			}
		})
	}
}

// listPrimaryKeys will test the "ListPrimaryKeys" storage method.
func (runner TestRunner) listPrimaryKeys(ctx context.Context, t *testing.T) {
	t.Helper()

	for _, tcase := range runner.listPrimaryKeysCases {
		name := fmt.Sprintf("%s list primary keys", tcase.Name)
		t.Run(name, func(t *testing.T) {
			t.Parallel()

			runner.Mutex.Lock()
			defer runner.Mutex.Unlock()

			// Insert some data to initialize NoSQL tables.
			_, err := runner.Storage.Upsert(ctx, &UpsertRequest{
				Table: tcase.Table,
				Data:  []byte(`{"test_string":"test", "test_int":1}`),
			})
			if err != nil {
				t.Fatalf("failed to upsert data: %v", err)
			}
			defer truncateTables(ctx, t, runner.Storage, tcase.Table)

			pks, err := runner.Storage.ListPrimaryKeys(ctx)
			if err != nil {
				t.Fatalf("failed to list primary keys: %v", err)
			}

			if len(pks.GetPKSet()) == 0 {
				t.Fatalf("expected primary keys, got none")
			}

			successCount := 0
			for table, pk := range pks.GetPKSet() {
				if len(tcase.ExpectedPrimaryKeys[table]) == 0 {
					continue
				}
				if reflect.DeepEqual(pk.List, tcase.ExpectedPrimaryKeys[table]) {
					successCount++
				}
			}

			if successCount != len(tcase.ExpectedPrimaryKeys) {
				t.Fatalf("expected primary keys not found")
			}
		})
	}
}

// UpsertTxn will try to simulate an upsert operation with a transaction. It will either commit or rollback the
// transaction based on the value of the "rollback" field. It can also force an error to occur in the transaction,
// depending on the testing requirements.
func (runner TestRunner) upsertTxn(ctx context.Context, t *testing.T) {
	t.Helper()

	for _, tcase := range runner.upsertTxnCases {
		name := fmt.Sprintf("%s upsert txn", tcase.Name)
		t.Run(name, func(t *testing.T) {
			t.Parallel()

			runner.Mutex.Lock()
			defer runner.Mutex.Unlock()

			if runner.Storage == nil {
				t.Fatalf("storage is nil")
			}

			txn, err := runner.Storage.StartTx(ctx)
			if err != nil {
				t.Fatalf("failed to start transaction: %v", err)
			}

			if tcase.ForceError {
				forceTxnError(t, txn)

				return
			}

			// Encode some JSON data to test with.
			bytes, err := json.Marshal(tcase.Data)
			if err != nil {
				t.Fatalf("failed to marshal data: %v", err)
			}

			txn.Send(func(sctx context.Context, stg Storage) error {
				_, err := stg.Upsert(sctx, &UpsertRequest{
					Table: tcase.Table,
					Data:  bytes,
				})
				if err != nil {
					return fmt.Errorf("failed to upsert data: %w", err)
				}

				return nil
			})

			resolveTxn(t, txn, tcase.Rollback)

			// Check that the data was inserted.
			tableInfo, err := runner.Storage.ListTables(ctx)
			if err != nil {
				t.Fatalf("failed to list tables: %v", err)
			}

			size := tableInfo.GetTableSet()[tcase.Table].GetSize()
			if size != tcase.ExpectedUpsertSize {
				t.Fatalf("expected upsert count to be %d, got %d",
					tcase.ExpectedUpsertSize, size)
			}

			truncateTables(ctx, t, runner.Storage, tcase.Table)
		})
	}
}

// upsertBinary will test the "UpsertBinary" storage method.
func (runner TestRunner) upsertBinary(ctx context.Context, t *testing.T) {
	t.Helper()

	for _, tcase := range runner.upsertBinaryCases {
		name := fmt.Sprintf("%s upsert binary", tcase.Name)
		t.Run(name, func(t *testing.T) {
			t.Parallel()

			runner.Mutex.Lock()
			defer runner.Mutex.Unlock()

			if runner.Storage == nil {
				t.Fatalf("storage is nil")
			}

			txn, err := runner.Storage.StartTx(ctx)
			if err != nil {
				t.Fatalf("failed to start transaction: %v", err)
			}

			if tcase.ForceError {
				forceTxnError(t, txn)

				return
			}

			// Encode some JSON data to test with.
			bytes, err := json.Marshal(tcase.Data)
			if err != nil {
				t.Fatalf("failed to marshal data: %v", err)
			}

			txn.Send(func(sctx context.Context, stg Storage) error {
				_, err := stg.UpsertBinary(sctx, &UpsertBinaryRequest{
					Table:         tcase.Table,
					Data:          bytes,
					BinaryColumn:  tcase.BinaryColumn,
					PrimaryKeyMap: tcase.PrimaryKeyMap,
				})
				if err != nil {
					return fmt.Errorf("failed to upsert data: %w", err)
				}

				return nil
			})

			resolveTxn(t, txn, tcase.Rollback)

			// Check that the data was inserted.
			tableInfo, err := runner.Storage.ListTables(ctx)
			if err != nil {
				t.Fatalf("failed to list tables: %v", err)
			}

			if size := tableInfo.GetTableSet()[tcase.Table].GetSize(); size != tcase.ExpectedUpsertSize {
				t.Fatalf("expected upsert count to be %d, got %d", tcase.ExpectedUpsertSize, size)
			}

			truncateTables(ctx, t, runner.Storage, tcase.Table)
		})
	}
}

// ping will test the Ping() storage method.
func (runner TestRunner) ping(_ context.Context, t *testing.T) {
	t.Helper()

	for _, tcase := range runner.pingCases {
		name := fmt.Sprintf("%s ping db", tcase.Name)
		t.Run(name, func(t *testing.T) {
			t.Parallel()

			if err := runner.Storage.Ping(); err != nil {
				t.Errorf("An error was returned: %v", err)
			}
		})
	}
}<|MERGE_RESOLUTION|>--- conflicted
+++ resolved
@@ -74,11 +74,8 @@
 // TestRunner is the storage test runner.
 type TestRunner struct {
 	closeDBCases         []TestCase
-<<<<<<< HEAD
 	storageTypeCases     []TestCase
-=======
 	isNoSQLCases         []TestCase
->>>>>>> 2f98d52d
 	listPrimaryKeysCases []TestCase
 	listTablesCases      []TestCase
 	upsertTxnCases       []TestCase
@@ -101,11 +98,8 @@
 	t.Helper()
 
 	runner.closeDB(ctx, t)
-<<<<<<< HEAD
 	runner.storageType(ctx, t)
-=======
 	runner.isNoSQL(ctx, t)
->>>>>>> 2f98d52d
 	runner.listTables(ctx, t)
 	runner.listPrimaryKeys(ctx, t)
 	runner.upsertTxn(ctx, t)
@@ -121,20 +115,19 @@
 	runner.closeDBCases = append(runner.closeDBCases, cases...)
 }
 
-<<<<<<< HEAD
 // AddStorageTypeCases will add test cases to the "storageType" test.
 func (runner *TestRunner) AddStorageTypeCases(cases ...TestCase) {
 	runner.Mutex.Lock()
 	defer runner.Mutex.Unlock()
 
 	runner.storageTypeCases = append(runner.storageTypeCases, cases...)
-=======
+}
+
 func (runner *TestRunner) AddIsNoSQLCases(cases ...TestCase) {
 	runner.Mutex.Lock()
 	defer runner.Mutex.Unlock()
 
 	runner.isNoSQLCases = append(runner.isNoSQLCases, cases...)
->>>>>>> 2f98d52d
 }
 
 // AddListPrimaryKeysCases will add test cases to the "listPrimaryKeys" test.
@@ -226,35 +219,40 @@
 	}
 }
 
-<<<<<<< HEAD
 // storageType will test the type of database.
 func (runner TestRunner) storageType(_ context.Context, t *testing.T) {
 	t.Helper()
 
 	for _, tcase := range runner.storageTypeCases {
 		name := fmt.Sprintf("%s storage type", tcase.Name)
-=======
+		t.Run(name, func(t *testing.T) {
+			t.Parallel()
+
+			runner.Mutex.Lock()
+			defer runner.Mutex.Unlock()
+
+			if tcase.StorageType != runner.Storage.Type() {
+				t.Fatalf("expected storage type : %s, but got type : %s", storageTypeName[tcase.StorageType], storageTypeName[runner.Storage.Type()])
+			}
+		})
+	}
+}
+
 // isNoSQL will test the "IsNoSQL" storage method.
 func (runner TestRunner) isNoSQL(_ context.Context, t *testing.T) {
 	t.Helper()
 
 	for _, tcase := range runner.isNoSQLCases {
 		name := fmt.Sprintf("%s is no sql db", tcase.Name)
->>>>>>> 2f98d52d
-		t.Run(name, func(t *testing.T) {
-			t.Parallel()
-
-			runner.Mutex.Lock()
-			defer runner.Mutex.Unlock()
-
-<<<<<<< HEAD
-			if tcase.StorageType != runner.Storage.Type() {
-				t.Fatalf("expected storage type : %s, but got type : %s", storageTypeName[tcase.StorageType], storageTypeName[runner.Storage.Type()])
-=======
+		t.Run(name, func(t *testing.T) {
+			t.Parallel()
+
+			runner.Mutex.Lock()
+			defer runner.Mutex.Unlock()
+
 			got := runner.Storage.IsNoSQL()
 			if got != tcase.ExpectedIsNoSQL {
 				t.Fatalf("expected IsNoSQL to be: %v", tcase.ExpectedIsNoSQL)
->>>>>>> 2f98d52d
 			}
 		})
 	}
