--- conflicted
+++ resolved
@@ -46,19 +46,20 @@
 			}...,
 		)
 
-<<<<<<< HEAD
 		runner.AddStorageTypeCases(
 			[]proto.TestCase{
 				{
 					Name:        "storage type",
 					StorageType: proto.PostgresType,
-=======
+        },
+      }...,
+    )
+    
 		runner.AddIsNoSQLCases(
 			[]proto.TestCase{
 				{
 					Name:            "isNoSQL postgres",
 					ExpectedIsNoSQL: false,
->>>>>>> 2f98d52d
 				},
 			}...,
 		)
