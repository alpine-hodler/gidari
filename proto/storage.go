// Copyright 2022 The Gidari Authors.
//
// Licensed under the Apache License, Version 2.0 (the "License");
// you may not use this file except in compliance with the License.
// You may obtain a copy of the License at
//
//	http://www.apache.org/licenses/LICENSE-2.0
package proto

import (
	"context"

	structpb "google.golang.org/protobuf/types/known/structpb"
)

<<<<<<< HEAD
type DecodeType int32

const (
	DecodeTypeUnknown DecodeType = iota
	DecodeTypeJSON
)

type ListWriter interface {
	Write(cxt context.Context, list *structpb.ListValue) error
=======
type UpsertWriter interface {
	// Upsert will use an UpsertRequest to upsert a new or existing
	// object into the storage backend.
	Write(context.Context, *UpsertRequest) error
>>>>>>> c26fb450
}<|MERGE_RESOLUTION|>--- conflicted
+++ resolved
@@ -13,20 +13,6 @@
 	structpb "google.golang.org/protobuf/types/known/structpb"
 )
 
-<<<<<<< HEAD
-type DecodeType int32
-
-const (
-	DecodeTypeUnknown DecodeType = iota
-	DecodeTypeJSON
-)
-
 type ListWriter interface {
 	Write(cxt context.Context, list *structpb.ListValue) error
-=======
-type UpsertWriter interface {
-	// Upsert will use an UpsertRequest to upsert a new or existing
-	// object into the storage backend.
-	Write(context.Context, *UpsertRequest) error
->>>>>>> c26fb450
 }